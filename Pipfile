[[source]]
url = "https://pypi.python.org/simple"
verify_ssl = true

[packages]
pytest = "*"
<<<<<<< HEAD
hypothesis = "*"
=======
pytest-pep8 = "*"
>>>>>>> 38235605
<|MERGE_RESOLUTION|>--- conflicted
+++ resolved
@@ -4,8 +4,5 @@
 
 [packages]
 pytest = "*"
-<<<<<<< HEAD
 hypothesis = "*"
-=======
-pytest-pep8 = "*"
->>>>>>> 38235605
+pytest-pep8 = "*"